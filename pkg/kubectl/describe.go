--- conflicted
+++ resolved
@@ -85,14 +85,7 @@
 
 func expDescriberMap(c *client.Client) map[string]Describer {
 	return map[string]Describer{
-<<<<<<< HEAD
 		"HorizontalPodAutoscaler": &HorizontalPodAutoscalerDescriber{c},
-=======
-		"HorizontalPodAutoscaler": &HorizontalPodAutoscalerDescriber{
-			client:       c,
-			experimental: exp,
-		},
->>>>>>> ffc5926e
 		"Lock": &LockDescriber{c},
 	}
 }
