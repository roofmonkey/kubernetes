--- conflicted
+++ resolved
@@ -85,18 +85,8 @@
 
 func expDescriberMap(c *client.Client) map[string]Describer {
 	return map[string]Describer{
-<<<<<<< HEAD
 		"HorizontalPodAutoscaler": &HorizontalPodAutoscalerDescriber{c},
-=======
-		"HorizontalPodAutoscaler": &HorizontalPodAutoscalerDescriber{
-			client:       c,
-			experimental: exp,
-		},
-		"Lock": &LockDescriber{
-			client: c,
-			experimental: exp,
-		},
->>>>>>> cb90796c
+		"Lock": &LockDescriber{c},
 	}
 }
 
@@ -1469,12 +1459,11 @@
 // LockDescriber generates information about a lock
 type LockDescriber struct {
         client       *client.Client
-        experimental *client.ExperimentalClient
 }
 
 func (d *LockDescriber) Describe(namespace, name string) (string, error) {
 
-	lock, err := d.experimental.Locks(namespace).Get(name)
+	lock, err := d.client.Experimental().Locks(namespace).Get(name)
 
 	if err != nil {
 		return "", err
